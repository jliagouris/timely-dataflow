--- conflicted
+++ resolved
@@ -24,11 +24,7 @@
         }
     }
 
-<<<<<<< HEAD
     fn prefix_key<K: 'static + FasterKey + Hash + Eq + std::fmt::Debug>(&self, key: &K) -> Vec<u8> {
-=======
-    fn prefix_key(&self, key: &K) -> Vec<u8> {
->>>>>>> 6e3da888
         let mut serialised_key = bincode::serialize(key).unwrap();
         println!("Key: {:?} - Serialized key: {:?}",key,serialised_key);
         let mut prefixed_key = self.name.clone();
