--- conflicted
+++ resolved
@@ -9,35 +9,19 @@
 use std::rc::Rc;
 use std::sync::mpsc::Receiver;
 use std::sync::Arc;
-<<<<<<< HEAD
 use serde::de::DeserializeOwned;
 use std::time::Instant;
 use serde::Serialize;
 
-pub struct FASTERManagedMap
-=======
 use rocksdb::DBIterator;
 
-pub struct FASTERManagedMap<K, V>
-where
-    K: 'static + FasterKey + Hash + Eq + std::fmt::Debug,
-    V: 'static + FasterValue + FasterRmw,
->>>>>>> 8e93b11e
-{
+pub struct FASTERManagedMap {
     faster: Arc<FasterKv>,
     monotonic_serial_number: Rc<RefCell<u64>>,
     serialised_name: Vec<u8>,
 }
 
-<<<<<<< HEAD
-impl FASTERManagedMap
-=======
-impl<K, V> FASTERManagedMap<K, V>
-where
-    K: 'static + FasterKey + Hash + Eq + std::fmt::Debug,
-    V: 'static + FasterValue + FasterRmw,
->>>>>>> 8e93b11e
-{
+impl FASTERManagedMap {
     pub fn new(
         faster: Arc<FasterKv>,
         monotonic_serial_number: Rc<RefCell<u64>>,
@@ -69,13 +53,8 @@
 
 impl<K, V> ManagedMap<K, V> for FASTERManagedMap
 where
-<<<<<<< HEAD
-    K: 'static + Serialize + Hash + Eq,
+    K: 'static + Serialize + Hash + Eq + std::fmt::Debug,
     V: 'static + DeserializeOwned + Serialize + Rmw,
-=======
-    K: 'static + FasterKey + Hash + Eq + std::fmt::Debug,
-    V: 'static + FasterValue + FasterRmw,
->>>>>>> 8e93b11e
 {
     fn get_key_prefix_length(&self) -> usize {
         self.serialised_name.len()
