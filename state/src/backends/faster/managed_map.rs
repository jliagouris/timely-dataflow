use crate::backends::faster::{faster_read, faster_rmw, faster_upsert};
use crate::primitives::ManagedMap;
use crate::Rmw;
use bincode::serialize;
use faster_rs::FasterKv;
use std::cell::RefCell;
use std::hash::Hash;
use std::marker::PhantomData;
use std::rc::Rc;
use std::sync::mpsc::Receiver;
use std::sync::Arc;
use serde::de::DeserializeOwned;
use std::time::Instant;
use serde::Serialize;

pub struct FASTERManagedMap
{
    faster: Arc<FasterKv>,
    monotonic_serial_number: Rc<RefCell<u64>>,
    serialised_name: Vec<u8>,
}

impl FASTERManagedMap
{
    pub fn new(
        faster: Arc<FasterKv>,
        monotonic_serial_number: Rc<RefCell<u64>>,
        name: &str,
    ) -> Self {
        let start = Instant::now();
        let serialised_name = bincode::serialize(name).unwrap();
        let end = Instant::now();
        let time_taken = end.duration_since(start).subsec_nanos() as u64;
        counter!("serialisation", time_taken);
        counter!("total_serialisation", time_taken);
        FASTERManagedMap {
            faster,
            monotonic_serial_number,
            serialised_name,
        }
    }

    fn prefix_key<K: Serialize>(&self, key: &K) -> Vec<u8> {
        let start = Instant::now();
        let mut serialised_key = bincode::serialize(key).unwrap();
        let end = Instant::now();
        let time_taken = end.duration_since(start).subsec_nanos() as u64;
        let mut prefixed_key = self.serialised_name.clone();
        prefixed_key.append(&mut serialised_key);
        prefixed_key
    }
}

impl<K, V> ManagedMap<K, V> for FASTERManagedMap
where
    K: 'static + Serialize + Hash + Eq,
    V: 'static + DeserializeOwned + Serialize + Rmw,
{
    fn insert(&mut self, key: K, value: V) {
        let prefixed_key = self.prefix_key(&key);
        let start = Instant::now();
        let serialised_value = bincode::serialize(&value).unwrap();
        let end = Instant::now();
        let time_taken = end.duration_since(start).subsec_nanos() as u64;
        counter!("serialisation", time_taken);
        counter!("total_serialisation", time_taken);
        faster_upsert(
            &self.faster,
            &prefixed_key,
            &serialised_value,
            &self.monotonic_serial_number,
        );
    }

    fn get(&self, key: &K) -> Option<Rc<V>> {
        let prefixed_key = self.prefix_key(key);
        let val = faster_read(&self.faster, &prefixed_key, &self.monotonic_serial_number);
        val.map(|v| Rc::new(v))
    }

    fn remove(&mut self, key: &K) -> Option<V> {
        let prefixed_key = self.prefix_key(key);
        faster_read(&self.faster, &prefixed_key, &self.monotonic_serial_number)
    }

    fn rmw(&mut self, key: K, modification: V) {
        let prefixed_key = self.prefix_key(&key);
        let start = Instant::now();
        let serialised_modification = bincode::serialize(&modification).unwrap();
        let end = Instant::now();
        let time_taken = end.duration_since(start).subsec_nanos() as u64;
        counter!("serialisation", time_taken);
        counter!("total_serialisation", time_taken);
        faster_rmw::<_,_,V>(
            &self.faster,
            &prefixed_key,
            serialised_modification,
            &self.monotonic_serial_number,
        );
    }

    fn contains(&self, key: &K) -> bool {
        let prefixed_key = self.prefix_key(key);
        let val: Option<V> = faster_read(&self.faster, &prefixed_key, &self.monotonic_serial_number);
        val.is_some()
    }
}

#[cfg(test)]
mod tests {
    extern crate faster_rs;
    extern crate tempfile;

    use crate::backends::faster::FASTERManagedMap;
    use crate::primitives::ManagedMap;
    use faster_rs::FasterKv;
    use std::cell::RefCell;
    use std::rc::Rc;
    use std::sync::Arc;
    use tempfile::TempDir;

    const TABLE_SIZE: u64 = 1 << 14;
    const LOG_SIZE: u64 = 17179869184;

    #[test]
    fn map_insert_get() {
        let store = Arc::new(FasterKv::default());
        let monotonic_serial_number = Rc::new(RefCell::new(1));

        let key: u64 = 1;
        let value: u64 = 1337;

        let mut managed_map = FASTERManagedMap::new(store, monotonic_serial_number, "test");
        managed_map.insert(key, value);
        assert_eq!(managed_map.get(&key), Some(Rc::new(value)));
    }

    #[test]
<<<<<<< HEAD
=======
    fn map_contains() {
        let store = Arc::new(FasterKv::default());
        let monotonic_serial_number = Rc::new(RefCell::new(1));

        let key: u64 = 1;
        let value: u64 = 1337;

        let mut managed_map = FASTERManagedMap::new(store, monotonic_serial_number, "test");
        managed_map.insert(key, value);
        assert!(managed_map.contains(&key));
    }

    #[test]
>>>>>>> d137898f
    fn map_rmw() {
        let store = Arc::new(FasterKv::default());
        let monotonic_serial_number = Rc::new(RefCell::new(1));

        let key: u64 = 1;
        let value: u64 = 1337;
        let modification: u64 = 10;

        let mut managed_map = FASTERManagedMap::new(store, monotonic_serial_number, "test");
        managed_map.insert(key, value);
        managed_map.rmw(key, modification);
        assert_eq!(managed_map.get(&key), Some(Rc::new(value + modification)));
    }

    #[test]
    fn map_remove_does_not_remove() {
        let store = Arc::new(FasterKv::default());
        let monotonic_serial_number = Rc::new(RefCell::new(1));

        let key: u64 = 1;
        let value: u64 = 1337;

        let mut managed_map = FASTERManagedMap::new(store, monotonic_serial_number, "test");
        managed_map.insert(key, value);
        assert_eq!(managed_map.remove(&key), Some(value));
        assert_eq!(managed_map.remove(&key), Some(value));
    }
}<|MERGE_RESOLUTION|>--- conflicted
+++ resolved
@@ -136,8 +136,6 @@
     }
 
     #[test]
-<<<<<<< HEAD
-=======
     fn map_contains() {
         let store = Arc::new(FasterKv::default());
         let monotonic_serial_number = Rc::new(RefCell::new(1));
@@ -151,7 +149,6 @@
     }
 
     #[test]
->>>>>>> d137898f
     fn map_rmw() {
         let store = Arc::new(FasterKv::default());
         let monotonic_serial_number = Rc::new(RefCell::new(1));
