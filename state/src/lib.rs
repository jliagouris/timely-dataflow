#[macro_use]
extern crate metrics;
extern crate faster_rs;

use crate::primitives::{ManagedCount, ManagedMap, ManagedValue};
use std::hash::Hash;
use std::rc::Rc;
use serde::de::DeserializeOwned;
use serde::Serialize;

pub mod backends;
pub mod primitives;
mod impls;

pub trait Rmw {
    fn rmw(&self, modification: Self) -> Self;
}

pub trait StateBackend: 'static {
    fn new() -> Self;

    fn get_managed_count(&self, name: &str) -> Box<ManagedCount>;
    fn get_managed_value<V: 'static + DeserializeOwned + Serialize + Rmw>(
        &self,
        name: &str,
    ) -> Box<ManagedValue<V>>;
    fn get_managed_map<K, V>(&self, name: &str) -> Box<ManagedMap<K, V>>
    where
<<<<<<< HEAD
        K: 'static + Serialize + Hash + Eq,
        V: 'static + DeserializeOwned + Serialize + Rmw;
=======
        K: 'static + FasterKey + Hash + Eq + std::fmt::Debug,
        V: 'static + FasterValue + FasterRmw;
>>>>>>> 8e93b11e
}

pub struct StateHandle<S: StateBackend> {
    backend: Rc<S>,
    name: String,
}

impl<S: StateBackend> StateHandle<S> {
    pub fn new(backend: Rc<S>, name: &str) -> Self {
        StateHandle {
            backend,
            name: name.to_owned(),
        }
    }

    pub fn create_sub_handle(&self, name: &str) -> Self {
        StateHandle {
            backend: Rc::clone(&self.backend),
            name: [&self.name, name].join("."),
        }
    }

    pub fn spawn_new_backend(&self) -> Self {
        StateHandle {
            backend: Rc::new(S::new()),
            name: self.name.clone()
        }
    }

    pub fn get_managed_count(&self, name: &str) -> Box<ManagedCount> {
        let mut physical_name = self.name.clone();
        physical_name.push_str(name);
        self.backend.get_managed_count(&physical_name)
    }

    pub fn get_managed_map<K, V>(&self, name: &str) -> Box<ManagedMap<K, V>>
    where
<<<<<<< HEAD
        K:  'static + Serialize + Hash + Eq,
        V:  'static + DeserializeOwned + Serialize + Rmw,
=======
        K: 'static + FasterKey + Hash + Eq + std::fmt::Debug,
        V: 'static + FasterValue + FasterRmw,
>>>>>>> 8e93b11e
    {
        let mut physical_name = self.name.clone();
        physical_name.push_str(name);
        self.backend.get_managed_map(&physical_name)
    }

    pub fn get_managed_value<V: 'static + DeserializeOwned + Serialize + Rmw>(
        &self,
        name: &str,
    ) -> Box<ManagedValue<V>> {
        let mut physical_name = self.name.clone();
        physical_name.push_str(name);
        self.backend.get_managed_value(&physical_name)
    }
}

impl<S: StateBackend> Clone for StateHandle<S> {
    fn clone(&self) -> Self {
        StateHandle {
            backend: Rc::clone(&self.backend),
            name: self.name.clone(),
        }
    }
}<|MERGE_RESOLUTION|>--- conflicted
+++ resolved
@@ -26,13 +26,8 @@
     ) -> Box<ManagedValue<V>>;
     fn get_managed_map<K, V>(&self, name: &str) -> Box<ManagedMap<K, V>>
     where
-<<<<<<< HEAD
-        K: 'static + Serialize + Hash + Eq,
+        K: 'static + Serialize + Hash + Eq + std::fmt::Debug,
         V: 'static + DeserializeOwned + Serialize + Rmw;
-=======
-        K: 'static + FasterKey + Hash + Eq + std::fmt::Debug,
-        V: 'static + FasterValue + FasterRmw;
->>>>>>> 8e93b11e
 }
 
 pub struct StateHandle<S: StateBackend> {
@@ -70,13 +65,8 @@
 
     pub fn get_managed_map<K, V>(&self, name: &str) -> Box<ManagedMap<K, V>>
     where
-<<<<<<< HEAD
-        K:  'static + Serialize + Hash + Eq,
+        K:  'static + Serialize + Hash + Eq + std::fmt::Debug,
         V:  'static + DeserializeOwned + Serialize + Rmw,
-=======
-        K: 'static + FasterKey + Hash + Eq + std::fmt::Debug,
-        V: 'static + FasterValue + FasterRmw,
->>>>>>> 8e93b11e
     {
         let mut physical_name = self.name.clone();
         physical_name.push_str(name);
