use crate::Rmw;
use std::hash::Hash;
use std::rc::Rc;
<<<<<<< HEAD
use serde::de::DeserializeOwned;
use serde::Serialize;
=======
use rocksdb::DBIterator;
>>>>>>> 8e93b11e

pub trait ManagedCount {
    fn decrease(&mut self, amount: i64);
    fn increase(&mut self, amount: i64);
    fn get(&self) -> i64;
    fn set(&mut self, value: i64);
}

pub trait ManagedValue<V: 'static + DeserializeOwned + Serialize + Rmw> {
    fn set(&mut self, value: V);
    fn get(&self) -> Option<Rc<V>>;
    fn take(&mut self) -> Option<V>;
    fn rmw(&mut self, modification: V);
}

pub trait ManagedMap<K, V>
where
<<<<<<< HEAD
    K: 'static + Serialize + Hash + Eq,
    V: 'static + DeserializeOwned + Serialize + Rmw,
=======
    K: FasterKey + Hash + Eq + std::fmt::Debug,
    V: 'static + FasterValue + FasterRmw,
>>>>>>> 8e93b11e
{
    fn get_key_prefix_length(&self) -> usize;
    fn insert(&mut self, key: K, value: V);
    fn get(&self, key: &K) -> Option<Rc<V>>;
    fn remove(&mut self, key: &K) -> Option<V>;
    fn rmw(&mut self, key: K, modification: V);
    fn contains(&self, key: &K) -> bool;
    // Implemented only for RocksDB
    fn iter(&mut self, key: K) -> DBIterator;
    fn next(&mut self, iter: DBIterator) -> Option<(Rc<K>,Rc<V>)>;
}<|MERGE_RESOLUTION|>--- conflicted
+++ resolved
@@ -1,12 +1,9 @@
 use crate::Rmw;
 use std::hash::Hash;
 use std::rc::Rc;
-<<<<<<< HEAD
 use serde::de::DeserializeOwned;
 use serde::Serialize;
-=======
 use rocksdb::DBIterator;
->>>>>>> 8e93b11e
 
 pub trait ManagedCount {
     fn decrease(&mut self, amount: i64);
@@ -24,13 +21,8 @@
 
 pub trait ManagedMap<K, V>
 where
-<<<<<<< HEAD
-    K: 'static + Serialize + Hash + Eq,
+    K: 'static + Serialize + Hash + Eq + std::fmt::Debug,
     V: 'static + DeserializeOwned + Serialize + Rmw,
-=======
-    K: FasterKey + Hash + Eq + std::fmt::Debug,
-    V: 'static + FasterValue + FasterRmw,
->>>>>>> 8e93b11e
 {
     fn get_key_prefix_length(&self) -> usize;
     fn insert(&mut self, key: K, value: V);
